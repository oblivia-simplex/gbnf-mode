--- conflicted
+++ resolved
@@ -4,11 +4,7 @@
 
 ;; Author: Serghei Iakovlev <sadhooklay@gmail.com>
 ;; Maintainer: Serghei Iakovlev <sadhooklay@gmail.com>
-<<<<<<< HEAD
-;; Version: 0.4.1
-=======
 ;; Version: 0.4.2
->>>>>>> 2f217ecf
 ;; URL: https://github.com/sergeyklay/bnf-mode
 ;; Keywords: languages
 ;; Package-Requires: ((cl-lib "0.5") (emacs "24.3"))
@@ -67,11 +63,6 @@
 (eval-when-compile
   (require 'rx))    ; `rx'
 
-<<<<<<< HEAD
-;; (require 'cl-lib)   ; `cl-defmacro'
-
-=======
->>>>>>> 2f217ecf
  
 ;;; Customization
@@ -111,11 +102,7 @@
     `((bnf-rule-name . ,(rx (and
                              (1+ (or alnum digit))
                              (0+ (or alnum digit
-<<<<<<< HEAD
-                                     (in "!\"#$%&'()*+,-./:;=?@[\\]^_`{|}~")
-=======
-                                     (in "!\"#$%&'()*+,-./:;=?@[\]^_`{|}~")
->>>>>>> 2f217ecf
+                                     (in "!\"#$%&'()*+,-./:;=?@[]^_`{|}~")
                                      (in " \t"))))))
     "Additional special sexps for `bnf-rx'."))
 
